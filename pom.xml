<?xml version="1.0" encoding="UTF-8"?>
<project xmlns="http://maven.apache.org/POM/4.0.0" xmlns:xsi="http://www.w3.org/2001/XMLSchema-instance"
         xsi:schemaLocation="http://maven.apache.org/POM/4.0.0 http://maven.apache.org/maven-v4_0_0.xsd">

    <modelVersion>4.0.0</modelVersion>

    <groupId>ws.osiris</groupId>
    <artifactId>osiris</artifactId>
    <version>1.1.0-SNAPSHOT</version>
    <packaging>pom</packaging>
    <name>Osiris</name>
    <description>Simple Serverless Web Apps using Kotlin, AWS Lambda, AWS API Gateway</description>
    <url>https://www.osiris.ws</url>

    <licenses>
        <license>
            <name>The Apache License, Version 2.0</name>
            <url>http://www.apache.org/licenses/LICENSE-2.0.txt</url>
        </license>
    </licenses>

    <developers>
        <developer>
            <name>Chris Kent</name>
            <email>cjkent@hotmail.com</email>
            <url>https://github.com/cjkent</url>
        </developer>
    </developers>

    <scm>
        <connection>scm:git:git://github.com/cjkent/osiris.git</connection>
        <developerConnection>scm:git:ssh://github.com:cjkent/osiris.git</developerConnection>
        <url>https://github.com/cjkent/osiris/tree/master</url>
    </scm>

    <modules>
        <module>archetype</module>
        <module>aws</module>
        <module>aws-deploy</module>
        <module>bom</module>
        <module>core</module>
        <module>integration</module>
        <module>local-server</module>
        <module>maven-plugin</module>
        <module>server</module>
    </modules>

    <properties>
        <project.build.sourceEncoding>UTF-8</project.build.sourceEncoding>
        <kotlin.version>1.3.40</kotlin.version>
        <junit.version>4.12</junit.version>
        <aws-java-sdk.version>1.11.565</aws-java-sdk.version>
        <testng.version>6.14.3</testng.version>
        <slf4j.version>1.7.25</slf4j.version>
<<<<<<< HEAD
        <log4j.version>2.11.2</log4j.version>
        <jackson.version>2.10.0.pr1</jackson.version>
        <jetty.version>9.4.14.v20181114</jetty.version>
=======
        <log4j.version>2.12.0</log4j.version>
        <jackson.version>2.9.9</jackson.version>
        <jetty.version>9.4.17.v20190418</jetty.version>
>>>>>>> 80ebfd8b
        <servlet-api.version>4.0.1</servlet-api.version>
        <jcommander.version>1.72</jcommander.version>
        <okhttp.version>3.14.2</okhttp.version>
        <dokka.version>0.9.18</dokka.version>
        <gson.version>2.8.5</gson.version>
        <guava.version>28.0-jre</guava.version>
        <log4j-slf4j-impl.version>2.11.2</log4j-slf4j-impl.version>
        <aws-lambda-java-core.version>1.2.0</aws-lambda-java-core.version>
        <aws-lambda-java-events.version>2.2.6</aws-lambda-java-events.version>
        <aws-lambda-java-log4j2.version>1.1.0</aws-lambda-java-log4j2.version>
    </properties>

    <dependencyManagement>
        <dependencies>
            <!--Inter-module dependencies-->
            <dependency>
                <groupId>ws.osiris</groupId>
                <artifactId>osiris-core</artifactId>
                <version>${project.version}</version>
            </dependency>
            <dependency>
                <groupId>ws.osiris</groupId>
                <artifactId>osiris-aws-deploy</artifactId>
                <version>${project.version}</version>
            </dependency>
            <dependency>
                <groupId>ws.osiris</groupId>
                <artifactId>osiris-aws</artifactId>
                <version>${project.version}</version>
            </dependency>
            <dependency>
                <groupId>ws.osiris</groupId>
                <artifactId>osiris-server</artifactId>
                <version>${project.version}</version>
            </dependency>
            <dependency>
                <groupId>ws.osiris</groupId>
                <artifactId>osiris-local-server</artifactId>
                <version>${project.version}</version>
            </dependency>

            <!--Inter-module test dependencies-->
            <dependency>
                <groupId>ws.osiris</groupId>
                <artifactId>osiris-core</artifactId>
                <type>test-jar</type>
                <version>${project.version}</version>
            </dependency>
            <dependency>
                <groupId>ws.osiris</groupId>
                <artifactId>osiris-server</artifactId>
                <type>test-jar</type>
                <version>${project.version}</version>
            </dependency>
            <dependency>
                <groupId>ws.osiris</groupId>
                <artifactId>osiris-local-server</artifactId>
                <type>test-jar</type>
                <version>${project.version}</version>
            </dependency>

            <!--External dependencies-->
            <dependency>
                <groupId>org.jetbrains.kotlin</groupId>
                <artifactId>kotlin-stdlib-jdk8</artifactId>
                <version>${kotlin.version}</version>
            </dependency>
            <dependency>
                <groupId>org.jetbrains.kotlin</groupId>
                <artifactId>kotlin-reflect</artifactId>
                <version>${kotlin.version}</version>
            </dependency>
            <dependency>
                <groupId>org.slf4j</groupId>
                <artifactId>slf4j-api</artifactId>
                <version>${slf4j.version}</version>
            </dependency>
            <dependency>
                <groupId>com.fasterxml.jackson.core</groupId>
                <artifactId>jackson-databind</artifactId>
                <version>${jackson.version}</version>
            </dependency>
            <dependency>
                <groupId>com.fasterxml.jackson.module</groupId>
                <artifactId>jackson-module-kotlin</artifactId>
                <version>${jackson.version}</version>
            </dependency>
            <dependency>
                <groupId>com.fasterxml.jackson.dataformat</groupId>
                <artifactId>jackson-dataformat-yaml</artifactId>
                <version>${jackson.version}</version>
            </dependency>
            <dependency>
                <groupId>com.google.code.gson</groupId>
                <artifactId>gson</artifactId>
                <version>${gson.version}</version>
            </dependency>
            <dependency>
                <groupId>org.apache.logging.log4j</groupId>
                <artifactId>log4j-core</artifactId>
                <version>${log4j.version}</version>
            </dependency>
            <dependency>
                <groupId>org.apache.logging.log4j</groupId>
                <artifactId>log4j-api</artifactId>
                <version>${log4j.version}</version>
            </dependency>
            <dependency>
                <groupId>org.apache.logging.log4j</groupId>
                <artifactId>log4j-slf4j-impl</artifactId>
                <version>${log4j-slf4j-impl.version}</version>
            </dependency>
            <dependency>
                <groupId>com.google.guava</groupId>
                <artifactId>guava</artifactId>
                <version>${guava.version}</version>
            </dependency>

            <!--AWS-->
            <dependency>
                <groupId>com.amazonaws</groupId>
                <artifactId>aws-java-sdk-bom</artifactId>
                <version>${aws-java-sdk.version}</version>
                <type>pom</type>
                <scope>import</scope>
            </dependency>
            <dependency>
                <groupId>com.amazonaws</groupId>
                <artifactId>aws-lambda-java-core</artifactId>
                <version>${aws-lambda-java-core.version}</version>
            </dependency>
            <dependency>
                <groupId>com.amazonaws</groupId>
                <artifactId>aws-lambda-java-events</artifactId>
                <version>${aws-lambda-java-events.version}</version>
            </dependency>

            <!--Server-->
            <dependency>
                <groupId>org.eclipse.jetty</groupId>
                <artifactId>jetty-servlet</artifactId>
                <version>${jetty.version}</version>
            </dependency>
            <dependency>
                <groupId>javax.servlet</groupId>
                <artifactId>javax.servlet-api</artifactId>
                <version>${servlet-api.version}</version>
            </dependency>
            <dependency>
                <groupId>com.beust</groupId>
                <artifactId>jcommander</artifactId>
                <version>${jcommander.version}</version>
            </dependency>
            <dependency>
                <groupId>com.squareup.okhttp3</groupId>
                <artifactId>okhttp</artifactId>
                <version>${okhttp.version}</version>
            </dependency>

            <!--Test-->
            <dependency>
                <groupId>org.testng</groupId>
                <artifactId>testng</artifactId>
                <version>${testng.version}</version>
                <scope>test</scope>
            </dependency>
            <dependency>
                <groupId>org.jetbrains.kotlin</groupId>
                <artifactId>kotlin-test</artifactId>
                <version>${kotlin.version}</version>
            </dependency>
        </dependencies>
    </dependencyManagement>

    <!--Required for Dokka-->
    <pluginRepositories>
        <pluginRepository>
            <id>jcenter</id>
            <name>JCenter</name>
            <url>https://jcenter.bintray.com/</url>
        </pluginRepository>
    </pluginRepositories>

    <build>
        <sourceDirectory>src/main/kotlin</sourceDirectory>
        <testSourceDirectory>src/test/kotlin</testSourceDirectory>
        <pluginManagement>
            <plugins>
                <plugin>
                    <groupId>org.apache.maven.plugins</groupId>
                    <artifactId>maven-jar-plugin</artifactId>
                    <version>3.1.2</version>
                </plugin>
                <plugin>
                    <groupId>org.apache.maven.plugins</groupId>
                    <artifactId>maven-source-plugin</artifactId>
                    <version>3.1.0</version>
                </plugin>
                <plugin>
                    <groupId>org.apache.maven.plugins</groupId>
                    <artifactId>maven-plugin-plugin</artifactId>
                    <version>3.6.0</version>
                </plugin>
            </plugins>
        </pluginManagement>

        <plugins>
            <plugin>
                <groupId>org.jetbrains.kotlin</groupId>
                <artifactId>kotlin-maven-plugin</artifactId>
                <version>${kotlin.version}</version>
                <executions>
                    <execution>
                        <id>compile</id>
                        <phase>compile</phase>
                        <goals>
                            <goal>compile</goal>
                        </goals>
                    </execution>
                    <execution>
                        <id>test-compile</id>
                        <phase>test-compile</phase>
                        <goals>
                            <goal>test-compile</goal>
                        </goals>
                    </execution>
                </executions>
                <configuration>
                    <jvmTarget>1.8</jvmTarget>
                </configuration>
            </plugin>
<!--
            <plugin>
                <groupId>org.apache.maven.plugins</groupId>
                <artifactId>maven-source-plugin</artifactId>
                <executions>
                    <execution>
                        <id>attach-sources</id>
                        <phase>package</phase>
                        <goals>
                            <goal>jar-no-fork</goal>
                        </goals>
                    </execution>
                </executions>
            </plugin>
-->
        </plugins>
    </build>

    <profiles>
        <profile>
            <id>release</id>
            <build>
                <plugins>
                    <plugin>
                        <groupId>org.apache.maven.plugins</groupId>
                        <artifactId>maven-source-plugin</artifactId>
                        <executions>
                            <execution>
                                <id>attach-sources</id>
                                <phase>package</phase>
                                <goals>
                                    <goal>jar-no-fork</goal>
                                </goals>
                            </execution>
                        </executions>
                    </plugin>
                    <plugin>
                        <groupId>org.jetbrains.dokka</groupId>
                        <artifactId>dokka-maven-plugin</artifactId>
                        <version>${dokka.version}</version>
                        <executions>
                            <execution>
                                <phase>package</phase>
                                <goals>
                                    <goal>javadocJar</goal>
                                </goals>
                            </execution>
                        </executions>
                        <configuration>
                            <skip>false</skip>
                            <outputFormat>html</outputFormat>
                            <!-- List of '.md' files with package and module docs -->
                            <!-- http://kotlinlang.org/docs/reference/kotlin-doc.html#module-and-package-documentation -->
                            <!--
                                                <includes>
                                                    <file>packages.md</file>
                                                    <file>extra.md</file>
                                                </includes>
                            -->
                            <!-- Used for linking to JDK, default: 6 -->
                            <jdkVersion>8</jdkVersion>
                            <reportNotDocumented>true</reportNotDocumented>
                            <!-- See platforms section of documentation -->
                            <impliedPlatforms>
                                <platform>JVM</platform>
                            </impliedPlatforms>

                            <!-- Full form list of sourceRoots -->
                            <sourceRoots>
                                <root>
                                    <path>core/src/main/kotlin</path>
                                    <!-- See platforms section of documentation -->
                                    <platforms>JVM</platforms>
                                </root>
                            </sourceRoots>

                            <!-- Specifies the location of the project source code on the Web. If provided, Dokka generates "source" links
                                 for each declaration. -->
                            <sourceLinks>
                                <link>
                                    <!-- Source directory -->
                                    <dir>${project.basedir}/core/src/main/kotlin</dir>
                                    <!-- URL showing where the source code can be accessed through the web browser -->
                                    <url>https://github.com/cjkent/osiris/tree/master</url>
                                    <!--Suffix which is used to append the line number to the URL. Use #L for GitHub -->
                                    <urlSuffix>#L</urlSuffix>
                                </link>
                            </sourceLinks>

                            <!-- No default documentation link to kotlin-stdlib -->
                            <noStdlibLink>false</noStdlibLink>

                            <!-- Allows linking to documentation of the project's dependencies (generated with Javadoc or Dokka) -->
                            <!--
                                                <externalDocumentationLinks>
                                                    <link>
                                                        &lt;!&ndash; Root URL of the generated documentation to link with. The trailing slash is required! &ndash;&gt;
                                                        <url>https://example.com/docs/</url>
                                                        &lt;!&ndash; If package-list file located in non-standard location &ndash;&gt;
                                                        &lt;!&ndash; <packageListUrl>file:///home/user/localdocs/package-list</packageListUrl> &ndash;&gt;
                                                    </link>
                                                </externalDocumentationLinks>
                            -->
                        </configuration>
                    </plugin>
                    <plugin>
                        <groupId>org.apache.maven.plugins</groupId>
                        <artifactId>maven-gpg-plugin</artifactId>
                        <version>1.6</version>
                        <executions>
                            <execution>
                                <id>sign-artifacts</id>
                                <phase>verify</phase>
                                <goals>
                                    <goal>sign</goal>
                                </goals>
                            </execution>
                        </executions>
                    </plugin>
                    <plugin>
                        <groupId>org.sonatype.plugins</groupId>
                        <artifactId>nexus-staging-maven-plugin</artifactId>
                        <version>1.6.8</version>
                        <extensions>true</extensions>
                        <configuration>
                            <serverId>ossrh</serverId>
                            <nexusUrl>https://oss.sonatype.org/</nexusUrl>
                            <autoReleaseAfterClose>false</autoReleaseAfterClose>
                        </configuration>
                    </plugin>
                </plugins>
            </build>
        </profile>
    </profiles>
</project><|MERGE_RESOLUTION|>--- conflicted
+++ resolved
@@ -52,15 +52,9 @@
         <aws-java-sdk.version>1.11.565</aws-java-sdk.version>
         <testng.version>6.14.3</testng.version>
         <slf4j.version>1.7.25</slf4j.version>
-<<<<<<< HEAD
-        <log4j.version>2.11.2</log4j.version>
+        <log4j.version>2.12.0</log4j.version>
         <jackson.version>2.10.0.pr1</jackson.version>
-        <jetty.version>9.4.14.v20181114</jetty.version>
-=======
-        <log4j.version>2.12.0</log4j.version>
-        <jackson.version>2.9.9</jackson.version>
         <jetty.version>9.4.17.v20190418</jetty.version>
->>>>>>> 80ebfd8b
         <servlet-api.version>4.0.1</servlet-api.version>
         <jcommander.version>1.72</jcommander.version>
         <okhttp.version>3.14.2</okhttp.version>
